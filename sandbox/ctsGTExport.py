# Convert Chirp to GoatTracker2 and save as .sng file
#
# TODOs:
# -

import sys
import sandboxPath
from fractions import Fraction
import math
from functools import reduce, partial
from ctsErrors import ChiptuneSAKQuantizationError, ChiptuneSAKPolyphonyError
from ctsConstants import GT_FILE_HEADER, NTSC_FRAMES_PER_SEC, PAL_FRAMES_PER_SEC, \
    GT_MAX_ELM_PER_ORDERLIST, GT_MAX_PATTERNS_PER_SONG, GT_MAX_ROWS_PER_PATTERN
from ctsBase import duration_to_note_name
import ctsChirp
import ctsMidiImport


# A Procrustean bed for GT text fields.  Can accept a string or bytes.
def pad_or_truncate(to_pad, length):
    if isinstance(to_pad, str):
        to_pad = to_pad.encode('latin-1')
    return to_pad.ljust(length, b'\0')[0:length]


def chirp_to_GT(song, out_filename, tracknums = [1, 2, 3], jiffy=NTSC_FRAMES_PER_SEC):
    def midi_to_gt_tick(midi_ticks, offset, factor):
        return midi_ticks // factor + offset

    if not song.is_quantized():
        raise ChiptuneSAKQuantizationError("ChirpSong must be quantized for export to GT")
    if song.is_polyphonic():
        raise ChiptuneSAKPolyphonyError("ChirpSong must be non-polyphonic for export to GT")

    # Get distinct note lengths from quantized song
    note_lengths_ticks = set(n.duration for t in song.tracks for n in t.notes)

    # Any note length can be formed from a multiple of tick granularity
    required_tick_granularity = reduce(math.gcd, sorted(note_lengths_ticks))

<<<<<<< HEAD
    # Count the number of jiffies per beat
    jiffies_per_beat = jiffy / (song.metadata.bpm / 60) # jiffies per sec / bpm / 60

    # Get distinct note lengths from the tracks
    selected_tracks = [song.tracks[i-1] for i in tracknums]
    note_lengths = set(n.duration for t in selected_tracks for n in t.notes)
    print('Selected tracks: %s' % ', '.join(t.name for t in selected_tracks))

    required_granularity = reduce(math.gcd, sorted(note_lengths))
    note_lengths = set(n//required_granularity for n in note_lengths)
=======
    min_row_note_lengths = set(n//required_tick_granularity for n in note_lengths_ticks)
>>>>>>> 0dc69b50
    # This is the minumum number of rows required to have all notes representable by an integer number of rows.
    min_rows_per_note = min(min_row_note_lengths)

    # TODO: Debug info (remove or turn into comments later)
    dur_str = duration_to_note_name(required_tick_granularity, song.metadata.ppq)
    print("required granularity = %s note" % dur_str)
    print("song time signature denominator = %d" % song.metadata.time_signature.denom)
    min_rows_per_beat = song.metadata.ppq * 4 // song.metadata.time_signature.denom // required_tick_granularity
    print("minimum rows per beat = %d" % min_rows_per_beat)
    print("available bpms for jiffy = %.2lf per sec:" % jiffy)
    print('\n'.join("%.1lf bpm" % (jiffy / (n * min_rows_per_beat) * 60.) for n in range(1, 20)))

    # This is now a real number to convert between unitless midi ticks and unitless GT ticks
    # The complication is that you can multiply the min_rows_per_note by an integer to give better
    #   time resolution, which will result in a different set of GT tempos available
    midi_to_tick = partial(midi_to_gt_tick, offset=0, factor=song.metadata.ppq // min_rows_per_note)

    # Logic that can help with assigning a tempo to the GT rows:
    jiffies_per_beat = jiffy / (song.metadata.bpm / 60) # jiffies per sec / bps
    min_rows_per_quarter = song.metadata.ppq // required_tick_granularity

<<<<<<< HEAD
    for itrack, track in enumerate(selected_tracks):
=======
    # Convert chirp tracks into patterns and orderlists
    # TODO: This simple transformation will need to be changed when it's time
    #       to incorporate music compression
    EXPORT_PATTERN_LEN = 64 # will actually be this +1 (there's a 0xFF pattern end mark)
    for itrack, tracknum in enumerate(tracknums):
        track = song.tracks[tracknum-1]
>>>>>>> 0dc69b50
        for note in track.notes:
            note_num = note.note_num # do midi to gt conversion
            tick_start = midi_to_tick(note.start_time)
            tick_end = midi_to_tick(note.start_time + note.duration)

            # CODE: divide note.duraiton by required_tick_granularity to get rows for the note
            #   use note.duration to insert note off, which will likely get overwriten by
            #   the next upcoming note on event.

            # When EXPORT_PATTERN_LEN notes processed, add that pattern to collection, update
            # the order list structure

        # Take any notes left, make them a pattern, update order list

    gt_binary = bytearray()
    gt_binary += GT_FILE_HEADER
    gt_binary += pad_or_truncate(song.metadata.name, 32)
    gt_binary += pad_or_truncate(song.metadata.composer, 32)
    gt_binary += pad_or_truncate("TODO: copyright", 32)
    gt_binary += b'0x01' # number of subtunes

    # CODE: Next things to go into the binary is the orderlist for each channel
 
    """
    6.1.2 ChirpSong orderlists
    ---------------------
    The orderlist structure repeats first for channels 1,2,3 of first subtune,
    then for channels 1,2,3 of second subtune etc., until all subtunes
    have been gone thru.

    Offset  Size    Description
    +0      byte    Length of this channel's orderlist n, not counting restart pos.
    +1      n+1     The orderlist data:
                    Values $00-$CF are pattern numbers
                    Values $D0-$DF are repeat commands
                    Values $E0-$FE are transpose commands
                    Value $FF is the RST endmark, followed by a byte that indicates
                    the restart position
    """

    # Note: orderlist length byte is length -1
    #    e.g. CHN1: 00 04 07 0d 09 RST00 in file as 06 00 04 07 0d 09 FF 00
    #    length-1 (06), followed by 7 bytes

    # TODO: Set the tempo at tick 0 for all three voices


    return gt_binary


if __name__ == "__main__":
    song = ctsMidiImport.midi_to_chirp(sys.argv[1])
    song.estimate_quantization()
    song.quantize()
    song.remove_polyphony()

    gt_binary = chirp_to_GT(song, 'tmp.sng')<|MERGE_RESOLUTION|>--- conflicted
+++ resolved
@@ -38,20 +38,7 @@
     # Any note length can be formed from a multiple of tick granularity
     required_tick_granularity = reduce(math.gcd, sorted(note_lengths_ticks))
 
-<<<<<<< HEAD
-    # Count the number of jiffies per beat
-    jiffies_per_beat = jiffy / (song.metadata.bpm / 60) # jiffies per sec / bpm / 60
-
-    # Get distinct note lengths from the tracks
-    selected_tracks = [song.tracks[i-1] for i in tracknums]
-    note_lengths = set(n.duration for t in selected_tracks for n in t.notes)
-    print('Selected tracks: %s' % ', '.join(t.name for t in selected_tracks))
-
-    required_granularity = reduce(math.gcd, sorted(note_lengths))
-    note_lengths = set(n//required_granularity for n in note_lengths)
-=======
     min_row_note_lengths = set(n//required_tick_granularity for n in note_lengths_ticks)
->>>>>>> 0dc69b50
     # This is the minumum number of rows required to have all notes representable by an integer number of rows.
     min_rows_per_note = min(min_row_note_lengths)
 
@@ -73,16 +60,12 @@
     jiffies_per_beat = jiffy / (song.metadata.bpm / 60) # jiffies per sec / bps
     min_rows_per_quarter = song.metadata.ppq // required_tick_granularity
 
-<<<<<<< HEAD
-    for itrack, track in enumerate(selected_tracks):
-=======
     # Convert chirp tracks into patterns and orderlists
     # TODO: This simple transformation will need to be changed when it's time
     #       to incorporate music compression
     EXPORT_PATTERN_LEN = 64 # will actually be this +1 (there's a 0xFF pattern end mark)
     for itrack, tracknum in enumerate(tracknums):
         track = song.tracks[tracknum-1]
->>>>>>> 0dc69b50
         for note in track.notes:
             note_num = note.note_num # do midi to gt conversion
             tick_start = midi_to_tick(note.start_time)
@@ -105,7 +88,7 @@
     gt_binary += b'0x01' # number of subtunes
 
     # CODE: Next things to go into the binary is the orderlist for each channel
- 
+
     """
     6.1.2 ChirpSong orderlists
     ---------------------
