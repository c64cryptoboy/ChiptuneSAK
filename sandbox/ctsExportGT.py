--- conflicted
+++ resolved
@@ -1,7 +1,7 @@
 # Convert Chirp to GoatTracker2 and save as .sng file
 #
 # TODOs:
-# - 
+# -
 
 import sys
 import sandboxPath
@@ -36,16 +36,12 @@
     jiffies_per_beat = jiffy / (song.bpm / 60) # jiffies per sec / bpm / 60
 
     # Get the minimum note length for the song from the quantization
-    min_note_length = Fraction(song.qticks_durations/song.metadata.ppq).limit_denominator(64)
+    min_note_length = Fraction(song.qticks_durations/song.ppq).limit_denominator(64)
 
     # Minimum number of rows needed per note for this song
     min_rows = int(jiffies_per_beat * min_note_length)
 
-<<<<<<< HEAD
-    print(rows_per_beat, min_note_length, ctsChirp.duration_to_note_name(min_note_length * song.metadata.ppq, song.metadata.ppq), min_rows)
-=======
     print(jiffies_per_beat, min_note_length, ctsChirp.duration_to_note_name(min_note_length * song.ppq, song.ppq), min_rows)
->>>>>>> 4ec064a7
 
     # TODO: Change GT tempos to reflect upcoming note lengths.  For now, just set to the tempo needed.
     midi_to_tick = partial(midi_to_gt_tick, offset=0, factor=min_rows)
